<?xml version="1.0" encoding="UTF-8"?>
<!--
  ~ Licensed to the Apache Software Foundation (ASF) under one
  ~ or more contributor license agreements.  See the NOTICE file
  ~ distributed with this work for additional information
  ~ regarding copyright ownership.  The ASF licenses this file
  ~ to you under the Apache License, Version 2.0 (the
  ~ "License"); you may not use this file except in compliance
  ~ with the License.  You may obtain a copy of the License at
  ~
  ~     http://www.apache.org/licenses/LICENSE-2.0
  ~
  ~ Unless required by applicable law or agreed to in writing,
  ~ software distributed under the License is distributed on an
  ~ "AS IS" BASIS, WITHOUT WARRANTIES OR CONDITIONS OF ANY
  ~ KIND, either express or implied.  See the License for the
  ~ specific language governing permissions and limitations
  ~ under the License.
  -->
<project xmlns="http://maven.apache.org/POM/4.0.0" xmlns:xsi="http://www.w3.org/2001/XMLSchema-instance" xsi:schemaLocation="http://maven.apache.org/POM/4.0.0 http://maven.apache.org/xsd/maven-4.0.0.xsd">
  <modelVersion>4.0.0</modelVersion>

  <parent>
    <artifactId>maven-parent</artifactId>
    <groupId>org.apache.maven</groupId>
<<<<<<< HEAD
    <version>34</version>
=======
    <version>37</version>
>>>>>>> 8f9ee789
    <relativePath/>
  </parent>

  <groupId>org.apache.maven.plugin-tools</groupId>
  <artifactId>maven-plugin-tools</artifactId>
  <version>3.6.5-SNAPSHOT</version>
  <packaging>pom</packaging>

  <name>Maven Plugin Tools</name>
  <description>
    The Maven Plugin Tools contains the necessary tools to produce Maven Plugins in scripting languages
    and to generate content such as descriptor, help, and documentation.
  </description>
  <url>https://maven.apache.org/plugin-tools</url>
  <inceptionYear>2004</inceptionYear>

  <contributors>
    <contributor>
      <name>Muminur Choudhury</name>
    </contributor>
    <contributor>
      <name>Tinguaro Barreno</name>
    </contributor>
    <contributor>
      <name>James Phillpotts</name>
    </contributor>
    <contributor>
      <name>Slawomir Jaranowski</name>
    </contributor>
    <contributor>
      <name>Mikolaj Izdebski</name>
    </contributor>
  </contributors>

  <modules>
    <module>maven-plugin-tools-generators</module>
    <module>maven-plugin-tools-api</module>
    <module>maven-plugin-tools-java</module>
    <module>maven-plugin-tools-annotations</module>
    <module>maven-plugin-annotations</module>
    <module>maven-script</module>
    <module>maven-plugin-plugin</module><!-- keep at end since ITs require every extractors -->
  </modules>

  <scm>
    <connection>scm:git:https://gitbox.apache.org/repos/asf/maven-plugin-tools.git</connection>
    <developerConnection>scm:git:https://gitbox.apache.org/repos/asf/maven-plugin-tools.git</developerConnection>
    <url>https://github.com/apache/maven-plugin-tools/tree/${project.scm.tag}</url>
    <tag>master</tag>
  </scm>
  <issueManagement>
    <system>jira</system>
    <url>https://issues.apache.org/jira/browse/MPLUGIN</url>
  </issueManagement>
  <ciManagement>
    <system>Jenkins</system>
    <url>https://ci-maven.apache.org/job/Maven/job/maven-box/job/maven-plugin-tools/</url>
  </ciManagement>
  <distributionManagement>
    <site>
      <id>apache.website</id>
      <url>scm:svn:https://svn.apache.org/repos/asf/maven/website/components/${maven.site.path}</url>
    </site>
  </distributionManagement>

  <properties>
<<<<<<< HEAD
    <surefireVersion>2.22.2</surefireVersion>
    <javaVersion>7</javaVersion>
    <pluginTestingHarnessVersion>3.3.0</pluginTestingHarnessVersion>
    <mavenVersion>3.2.5</mavenVersion>
    <doxiaVersion>1.11.1</doxiaVersion>
    <antVersion>1.9.16</antVersion>
    <sisuVersion>0.3.5</sisuVersion>
    <asmVersion>9.2</asmVersion>

    <maven.site.path>plugin-tools-archives/plugin-tools-LATEST</maven.site.path>
=======
    <surefire.version>2.22.2</surefire.version>
    <javaVersion>8</javaVersion>
    <pluginTestingHarnessVersion>3.3.0</pluginTestingHarnessVersion>
    <mavenVersion>3.2.5</mavenVersion>
    <antVersion>1.10.12</antVersion>
    <maven.site.path>plugin-tools-archives/plugin-tools-LATEST</maven.site.path>
    <asmVersion>9.3</asmVersion>
    <plexusUtilsVersion>3.4.2</plexusUtilsVersion>
    <reportingApiVersion>3.1.1</reportingApiVersion>
    <reportingImplVersion>3.2.0</reportingImplVersion>
>>>>>>> 8f9ee789
    <project.build.outputTimestamp>2022-01-10T23:05:38Z</project.build.outputTimestamp>
  </properties>

  <dependencyManagement>
    <dependencies>
      <!-- maven -->
      <dependency>
        <groupId>org.apache.maven.plugin-tools</groupId>
        <artifactId>maven-plugin-tools-api</artifactId>
        <version>${project.version}</version>
      </dependency>
      <dependency>
        <groupId>org.apache.maven.plugin-tools</groupId>
        <artifactId>maven-plugin-tools-generators</artifactId>
        <version>${project.version}</version>
      </dependency>
      <dependency>
        <groupId>org.apache.maven.plugin-tools</groupId>
        <artifactId>maven-plugin-tools-model</artifactId>
        <version>${project.version}</version>
      </dependency>
      <dependency>
        <groupId>org.apache.maven.plugin-tools</groupId>
        <artifactId>maven-plugin-tools-java</artifactId>
        <version>${project.version}</version>
      </dependency>
      <dependency>
        <groupId>org.apache.maven.plugin-tools</groupId>
        <artifactId>maven-plugin-tools-annotations</artifactId>
        <version>${project.version}</version>
      </dependency>
      <dependency>
        <groupId>org.apache.maven.plugin-tools</groupId>
        <artifactId>maven-plugin-annotations</artifactId>
        <version>${project.version}</version>
      </dependency>
      <dependency>
        <groupId>org.apache.maven.plugin-tools</groupId>
        <artifactId>maven-plugin-tools-ant</artifactId>
        <version>${project.version}</version>
      </dependency>
      <dependency>
        <groupId>org.apache.maven.plugin-tools</groupId>
        <artifactId>maven-plugin-tools-beanshell</artifactId>
        <version>${project.version}</version>
      </dependency>
      <dependency>
        <groupId>org.apache.maven</groupId>
        <artifactId>maven-model</artifactId>
        <version>${mavenVersion}</version>
      </dependency>
      <dependency>
        <groupId>org.apache.maven</groupId>
        <artifactId>maven-plugin-api</artifactId>
        <version>${mavenVersion}</version>
      </dependency>
      <dependency>
        <groupId>org.apache.maven</groupId>
        <artifactId>maven-core</artifactId>
        <version>${mavenVersion}</version>
      </dependency>
      <dependency>
        <groupId>org.apache.maven</groupId>
        <artifactId>maven-artifact</artifactId>
        <version>${mavenVersion}</version>
      </dependency>
      <dependency>
        <groupId>org.apache.maven</groupId>
        <artifactId>maven-repository-metadata</artifactId>
        <version>${mavenVersion}</version>
      </dependency>
      <dependency>
        <groupId>org.apache.maven</groupId>
        <artifactId>maven-settings</artifactId>
        <version>${mavenVersion}</version>
      </dependency>

<<<<<<< HEAD
      <!-- reporting -->
      <dependency>
        <groupId>org.apache.maven.reporting</groupId>
        <artifactId>maven-reporting-api</artifactId>
        <version>3.0</version>
      </dependency>
      <dependency>
        <groupId>org.apache.maven.reporting</groupId>
        <artifactId>maven-reporting-impl</artifactId>
        <version>3.0.0</version>
      </dependency>

      <!-- doxia -->
      <dependency>
        <groupId>org.apache.maven.doxia</groupId>
        <artifactId>doxia-sink-api</artifactId>
        <version>${doxiaVersion}</version>
        <exclusions>
          <exclusion>
            <groupId>org.codehaus.plexus</groupId>
            <artifactId>plexus-container-default</artifactId>
          </exclusion>
        </exclusions>
      </dependency>
      <dependency>
        <groupId>org.apache.maven.doxia</groupId>
        <artifactId>doxia-core</artifactId>
        <version>${doxiaVersion}</version>
        <exclusions>
          <exclusion>
            <groupId>org.codehaus.plexus</groupId>
            <artifactId>plexus-container-default</artifactId>
          </exclusion>
        </exclusions>
      </dependency>
      <dependency>
        <groupId>org.apache.maven.doxia</groupId>
        <artifactId>doxia-decoration-model</artifactId>
        <version>${doxiaVersion}</version>
        <exclusions>
          <exclusion>
            <groupId>org.codehaus.plexus</groupId>
            <artifactId>plexus-container-default</artifactId>
          </exclusion>
        </exclusions>
      </dependency>
      <dependency>
        <groupId>org.apache.maven.doxia</groupId>
        <artifactId>doxia-site-renderer</artifactId>
        <version>${doxiaVersion}</version>
        <exclusions>
          <exclusion>
            <groupId>org.codehaus.plexus</groupId>
            <artifactId>plexus-container-default</artifactId>
          </exclusion>
        </exclusions>
      </dependency>

=======
>>>>>>> 8f9ee789
      <!-- plexus -->
      <dependency>
        <groupId>org.codehaus.plexus</groupId>
        <artifactId>plexus-utils</artifactId>
        <version>${plexusUtilsVersion}</version>
      </dependency>
      <dependency>
        <groupId>org.codehaus.plexus</groupId>
        <artifactId>plexus-archiver</artifactId>
        <version>4.2.7</version>
      </dependency>
      <dependency>
        <groupId>org.codehaus.plexus</groupId>
        <artifactId>plexus-velocity</artifactId>
        <version>1.2</version>
        <exclusions>
          <exclusion>
            <groupId>org.codehaus.plexus</groupId>
            <artifactId>plexus-container-default</artifactId>
          </exclusion>
          <exclusion>
            <groupId>velocity</groupId>
            <artifactId>velocity</artifactId>
          </exclusion>
        </exclusions>
      </dependency>

      <!-- other -->
      <dependency>
        <groupId>org.apache.velocity</groupId>
        <artifactId>velocity</artifactId>
        <version>1.7</version>
      </dependency>

      <dependency>
        <groupId>com.thoughtworks.qdox</groupId>
        <artifactId>qdox</artifactId>
        <version>2.0.2</version>
      </dependency>

      <dependency>
        <groupId>org.ow2.asm</groupId>
        <artifactId>asm</artifactId>
        <version>${asmVersion}</version>
      </dependency>
      <dependency>
        <groupId>org.ow2.asm</groupId>
        <artifactId>asm-commons</artifactId>
        <version>${asmVersion}</version>
      </dependency>

      <!-- testing -->
      <dependency>
        <groupId>org.apache.maven.plugin-testing</groupId>
        <artifactId>maven-plugin-testing-harness</artifactId>
        <version>${pluginTestingHarnessVersion}</version>
        <scope>test</scope>
      </dependency>
      <dependency>
        <groupId>org.assertj</groupId>
        <artifactId>assertj-core</artifactId>
        <version>3.23.1</version>
        <scope>test</scope>
      </dependency>
      <dependency>
        <groupId>org.hamcrest</groupId>
        <artifactId>hamcrest</artifactId>
        <version>2.2</version>
        <scope>test</scope>
      </dependency>
      <dependency>
        <groupId>org.mockito</groupId>
        <artifactId>mockito-core</artifactId>
        <version>3.12.4</version>
        <scope>test</scope>
      </dependency>
      <dependency>
        <groupId>org.junit</groupId>
        <artifactId>junit-bom</artifactId>
        <version>5.9.1</version>
        <type>pom</type>
        <scope>import</scope>
      </dependency>
      <dependency>
        <groupId>org.codehaus.plexus</groupId>
        <artifactId>plexus-testing</artifactId>
        <version>1.1.0</version>
        <scope>test</scope>
      </dependency>
    </dependencies>
  </dependencyManagement>

  <build>
    <pluginManagement>
      <plugins>
        <plugin>
          <groupId>org.apache.maven.plugins</groupId>
          <artifactId>maven-release-plugin</artifactId>
          <configuration>
            <tagBase>https://svn.apache.org/repos/asf/maven/plugin-tools/tags</tagBase>
            <autoVersionSubmodules>true</autoVersionSubmodules>
          </configuration>
        </plugin>
      </plugins>
    </pluginManagement>
  </build>

  <profiles>
    <profile>
      <id>reporting</id>
      <reporting>
        <plugins>
          <plugin>
            <groupId>org.apache.maven.plugins</groupId>
            <artifactId>maven-javadoc-plugin</artifactId>
            <configuration>
              <linksource>true</linksource>
              <groups>
                <group>
                  <title>Plugin Tools' Maven Plugin Plugin</title>
                  <packages>org.apache.maven.plugin.plugin*</packages>
                </group>
                <group>
                  <title>Plugin Tools Extractor API</title>
                  <packages>org.apache.maven.tools.plugin:org.apache.maven.tools.plugin.extractor:org.apache.maven.tools.plugin.scanner:org.apache.maven.tools.plugin.util</packages>
                </group>
                <group>
                  <title>Plugin Tools Generators</title>
                  <packages>org.apache.maven.tools.plugin.generator</packages>
                </group>
                <group>
                  <title>Java Annotations Support: Annotations + Extractor</title>
                  <packages>org.apache.maven.plugins.annotations:org.apache.maven.tools.plugin.extractor.annotations*</packages>
                </group>
                <group>
                  <title>Javadoc Support: Javadoc Tags Extractor + Taglets</title>
                  <packages>org.apache.maven.tools.plugin.extractor.javadoc:org.apache.maven.tools.plugin.javadoc</packages>
                </group>
                <group>
                  <title>Beanshell Support: Extractor + Runtime</title>
                  <packages>org.apache.maven.tools.plugin.extractor.beanshell:org.apache.maven.script.beanshell</packages>
                </group>
                <group>
                  <title>Apache Ant Support : Metadata + Extractor + Runtime</title>
                  <packages>org.apache.maven.tools.plugin.extractor.ant:org.apache.maven.script.ant:org.apache.maven.tools.plugin.extractor.model*</packages>
                </group>
              </groups>
            </configuration>
            <reportSets>
              <reportSet>
                <id>non-aggregate</id>
                <reports>
                  <report>javadoc</report>
                </reports>
              </reportSet>
              <reportSet>
                <id>aggregate</id>
                <reports>
                  <report>aggregate</report>
                </reports>
              </reportSet>
            </reportSets>
          </plugin>
          <plugin>
            <groupId>org.apache.maven.plugins</groupId>
            <artifactId>maven-jxr-plugin</artifactId>
            <reportSets>
              <reportSet>
                <id>non-aggregate</id>
                <reports>
                  <report>jxr</report>
                </reports>
              </reportSet>
              <reportSet>
                <id>aggregate</id>
                <reports>
                  <report>aggregate</report>
                </reports>
              </reportSet>
            </reportSets>
          </plugin>
          <plugin>
            <groupId>org.apache.maven.plugins</groupId>
            <artifactId>maven-checkstyle-plugin</artifactId>
            <reportSets>
              <reportSet>
                <id>non-aggregate</id>
                <reports>
                  <report>checkstyle</report>
                </reports>
              </reportSet>
              <reportSet>
                <id>aggregate</id>
                <inherited>false</inherited>
                <reports>
                  <report>checkstyle-aggregate</report>
                </reports>
              </reportSet>
            </reportSets>
          </plugin>
        </plugins>
      </reporting>
    </profile>
  </profiles>
</project><|MERGE_RESOLUTION|>--- conflicted
+++ resolved
@@ -23,11 +23,7 @@
   <parent>
     <artifactId>maven-parent</artifactId>
     <groupId>org.apache.maven</groupId>
-<<<<<<< HEAD
-    <version>34</version>
-=======
     <version>37</version>
->>>>>>> 8f9ee789
     <relativePath/>
   </parent>
 
@@ -94,29 +90,18 @@
   </distributionManagement>
 
   <properties>
-<<<<<<< HEAD
-    <surefireVersion>2.22.2</surefireVersion>
-    <javaVersion>7</javaVersion>
-    <pluginTestingHarnessVersion>3.3.0</pluginTestingHarnessVersion>
-    <mavenVersion>3.2.5</mavenVersion>
-    <doxiaVersion>1.11.1</doxiaVersion>
-    <antVersion>1.9.16</antVersion>
-    <sisuVersion>0.3.5</sisuVersion>
-    <asmVersion>9.2</asmVersion>
-
-    <maven.site.path>plugin-tools-archives/plugin-tools-LATEST</maven.site.path>
-=======
     <surefire.version>2.22.2</surefire.version>
     <javaVersion>8</javaVersion>
     <pluginTestingHarnessVersion>3.3.0</pluginTestingHarnessVersion>
     <mavenVersion>3.2.5</mavenVersion>
     <antVersion>1.10.12</antVersion>
-    <maven.site.path>plugin-tools-archives/plugin-tools-LATEST</maven.site.path>
     <asmVersion>9.3</asmVersion>
     <plexusUtilsVersion>3.4.2</plexusUtilsVersion>
     <reportingApiVersion>3.1.1</reportingApiVersion>
     <reportingImplVersion>3.2.0</reportingImplVersion>
->>>>>>> 8f9ee789
+    <doxiaVersion>1.11.1</doxiaVersion>
+
+    <maven.site.path>plugin-tools-archives/plugin-tools-LATEST</maven.site.path>
     <project.build.outputTimestamp>2022-01-10T23:05:38Z</project.build.outputTimestamp>
   </properties>
 
@@ -194,17 +179,16 @@
         <version>${mavenVersion}</version>
       </dependency>
 
-<<<<<<< HEAD
       <!-- reporting -->
       <dependency>
         <groupId>org.apache.maven.reporting</groupId>
         <artifactId>maven-reporting-api</artifactId>
-        <version>3.0</version>
+        <version>${reportingApiVersion}</version>
       </dependency>
       <dependency>
         <groupId>org.apache.maven.reporting</groupId>
         <artifactId>maven-reporting-impl</artifactId>
-        <version>3.0.0</version>
+        <version>${reportingImplVersion}</version>
       </dependency>
 
       <!-- doxia -->
@@ -253,8 +237,6 @@
         </exclusions>
       </dependency>
 
-=======
->>>>>>> 8f9ee789
       <!-- plexus -->
       <dependency>
         <groupId>org.codehaus.plexus</groupId>
